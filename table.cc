--- conflicted
+++ resolved
@@ -2574,25 +2574,15 @@
     // We'll return this lock to the caller, which will release it after
     // writing the base-table update.
     future<row_locker::lock_holder> lockf = local_base_lock(base, m.decorated_key(), slice.default_row_ranges(), timeout);
-<<<<<<< HEAD
-    return lockf.then([m = std::move(m), slice = std::move(slice), views = std::move(views), base, this, timeout, now, source = std::move(source), tr_state = std::move(tr_state), &io_priority] (row_locker::lock_holder lock) mutable {
-=======
-    return lockf.then([m = std::move(m), slice = std::move(slice), views = std::move(views), base, this, timeout, source = std::move(source), tr_state = std::move(tr_state), &sem, &io_priority] (row_locker::lock_holder lock) mutable {
->>>>>>> e678f06a
+    return lockf.then([m = std::move(m), slice = std::move(slice), views = std::move(views), base, this, timeout, now, source = std::move(source), tr_state = std::move(tr_state), &sem, &io_priority] (row_locker::lock_holder lock) mutable {
       tracing::trace(tr_state, "View updates for {}.{} require read-before-write - base table reader is created", base->ks_name(), base->cf_name());
       return do_with(
         dht::partition_range::make_singular(m.decorated_key()),
         std::move(slice),
         std::move(m),
-<<<<<<< HEAD
-        [base, views = std::move(views), lock = std::move(lock), this, timeout, now, source = std::move(source), &io_priority, tr_state = std::move(tr_state)] (auto& pk, auto& slice, auto& m) mutable {
-            auto reader = source.make_reader(base, no_reader_permit(), pk, slice, io_priority, tr_state, streamed_mutation::forwarding::no, mutation_reader::forwarding::no);
+        [base, views = std::move(views), lock = std::move(lock), this, timeout, now, source = std::move(source), &sem, &io_priority, tr_state = std::move(tr_state)] (auto& pk, auto& slice, auto& m) mutable {
+            auto reader = source.make_reader(base, sem.make_permit(), pk, slice, io_priority, tr_state, streamed_mutation::forwarding::no, mutation_reader::forwarding::no);
             return this->generate_and_propagate_view_updates(base, std::move(views), std::move(m), std::move(reader), tr_state, now).then([base, tr_state = std::move(tr_state), lock = std::move(lock)] () mutable {
-=======
-        [base, views = std::move(views), lock = std::move(lock), this, timeout, source = std::move(source), &sem, &io_priority, tr_state = std::move(tr_state)] (auto& pk, auto& slice, auto& m) mutable {
-            auto reader = source.make_reader(base, sem.make_permit(), pk, slice, io_priority, tr_state, streamed_mutation::forwarding::no, mutation_reader::forwarding::no);
-            return this->generate_and_propagate_view_updates(base, std::move(views), std::move(m), std::move(reader), tr_state).then([base, tr_state = std::move(tr_state), lock = std::move(lock)] () mutable {
->>>>>>> e678f06a
                 tracing::trace(tr_state, "View updates for {}.{} were generated and propagated", base->ks_name(), base->cf_name());
                 // return the local partition/row lock we have taken so it
                 // remains locked until the caller is done modifying this

/*
 * Copyright (C) 2014 ScyllaDB
 */

/*
 * This file is part of Scylla.
 *
 * Scylla is free software: you can redistribute it and/or modify
 * it under the terms of the GNU Affero General Public License as published by
 * the Free Software Foundation, either version 3 of the License, or
 * (at your option) any later version.
 *
 * Scylla is distributed in the hope that it will be useful,
 * but WITHOUT ANY WARRANTY; without even the implied warranty of
 * MERCHANTABILITY or FITNESS FOR A PARTICULAR PURPOSE.  See the
 * GNU General Public License for more details.
 *
 * You should have received a copy of the GNU General Public License
 * along with Scylla.  If not, see <http://www.gnu.org/licenses/>.
 */

#include "build_id.hh"
#include "supervisor.hh"
#include "database.hh"
#include <seastar/core/app-template.hh>
#include <seastar/core/distributed.hh>
#include "transport/server.hh"
#include <seastar/http/httpd.hh>
#include "api/api_init.hh"
#include "db/config.hh"
#include "db/extensions.hh"
#include "db/legacy_schema_migrator.hh"
#include "service/storage_service.hh"
#include "service/migration_manager.hh"
#include "service/load_meter.hh"
#include "service/view_update_backlog_broker.hh"
#include "streaming/stream_session.hh"
#include "db/system_keyspace.hh"
#include "db/system_distributed_keyspace.hh"
#include "db/batchlog_manager.hh"
#include "db/commitlog/commitlog.hh"
#include "db/hints/manager.hh"
#include "db/commitlog/commitlog_replayer.hh"
#include "db/view/view_builder.hh"
#include "utils/runtime.hh"
#include "log.hh"
#include "utils/directories.hh"
#include "debug.hh"
#include "init.hh"
#include "release.hh"
#include "repair/repair.hh"
#include "repair/row_level.hh"
#include <cstdio>
#include <seastar/core/file.hh>
#include <sys/time.h>
#include <sys/resource.h>
#include <sys/prctl.h>
#include "tracing/tracing.hh"
#include "tracing/tracing_backend_registry.hh"
#include <seastar/core/prometheus.hh>
#include "message/messaging_service.hh"
#include <seastar/net/dns.hh>
#include <seastar/core/io_queue.hh>
#include <seastar/core/abort_on_ebadf.hh>

#include "db/view/view_update_generator.hh"
#include "service/cache_hitrate_calculator.hh"
#include "sstables/compaction_manager.hh"
#include "sstables/sstables.hh"
#include "gms/feature_service.hh"
#include "distributed_loader.hh"
#include "cql3/cql_config.hh"
#include "connection_notifier.hh"

#include "alternator/server.hh"
#include "redis/service.hh"
#include "cdc/log.hh"
#include "cdc/cdc_extension.hh"
#include "alternator/tags_extension.hh"

namespace fs = std::filesystem;

seastar::metrics::metric_groups app_metrics;

using namespace std::chrono_literals;

namespace bpo = boost::program_options;

// Must live in a seastar::thread
class stop_signal {
    bool _caught = false;
    condition_variable _cond;
    sharded<abort_source> _abort_sources;
    future<> _broadcasts_to_abort_sources_done = make_ready_future<>();
private:
    void signaled() {
        if (_caught) {
            return;
        }
        _caught = true;
        _cond.broadcast();
        _broadcasts_to_abort_sources_done = _broadcasts_to_abort_sources_done.then([this] {
            return _abort_sources.invoke_on_all(&abort_source::request_abort);
        });
    }
public:
    stop_signal() {
        _abort_sources.start().get();
        engine().handle_signal(SIGINT, [this] { signaled(); });
        engine().handle_signal(SIGTERM, [this] { signaled(); });
    }
    ~stop_signal() {
        // There's no way to unregister a handler yet, so register a no-op handler instead.
        engine().handle_signal(SIGINT, [] {});
        engine().handle_signal(SIGTERM, [] {});
        _broadcasts_to_abort_sources_done.get();
        _abort_sources.stop().get();
    }
    future<> wait() {
        return _cond.wait([this] { return _caught; });
    }
    bool stopping() const {
        return _caught;
    }
    abort_source& as_local_abort_source() { return _abort_sources.local(); }
    sharded<abort_source>& as_sharded_abort_source() { return _abort_sources; }
};

template<typename K, typename V, typename... Args, typename K2, typename V2 = V>
V get_or_default(const std::unordered_map<K, V, Args...>& ss, const K2& key, const V2& def = V()) {
    const auto iter = ss.find(key);
    if (iter != ss.end()) {
        return iter->second;
    }
    return def;
}

static future<>
read_config(bpo::variables_map& opts, db::config& cfg) {
    sstring file;

    if (opts.count("options-file") > 0) {
        file = opts["options-file"].as<sstring>();
    } else {
        file = db::config::get_conf_sub("scylla.yaml").string();
    }
    return check_direct_io_support(file).then([file, &cfg] {
        return cfg.read_from_file(file, [](auto & opt, auto & msg, auto status) {
            auto level = log_level::warn;
            if (status.value_or(db::config::value_status::Invalid) != db::config::value_status::Invalid) {
                level = log_level::error;
            }
            startlog.log(level, "{} : {}", msg, opt);
        });
    }).handle_exception([file](auto ep) {
        startlog.error("Could not read configuration file {}: {}", file, ep);
        return make_exception_future<>(ep);
    });
}

// Handles SIGHUP, using it to trigger re-reading of the configuration file. Should
// only be constructed on shard 0.
class sighup_handler {
    bpo::variables_map& _opts;
    db::config& _cfg;
    condition_variable _cond;
    bool _pending = false; // if asked to reread while already reading
    bool _stopping = false;
    future<> _done = do_work();  // Launch main work loop, capture completion future
public:
    // Installs the signal handler. Must call stop() (and wait for it) before destruction.
    sighup_handler(bpo::variables_map& opts, db::config& cfg) : _opts(opts), _cfg(cfg) {
        startlog.info("installing SIGHUP handler");
        engine().handle_signal(SIGHUP, [this] { reread_config(); });
    }
private:
    void reread_config() {
        if (_stopping) {
            return;
        }
        _pending = true;
        _cond.broadcast();
    }
    // Main work loop. Waits for either _stopping or _pending to be raised, and
    // re-reads the configuration file if _pending. We use a repeat loop here to
    // avoid having multiple reads of the configuration file happening in parallel
    // (this can cause an older read to overwrite the results of a younger read).
    future<> do_work() {
        return repeat([this] {
            return _cond.wait([this] { return _pending || _stopping; }).then([this] {
                return async([this] {
                    if (_stopping) {
                        return stop_iteration::yes;
                    } else if (_pending) {
                        _pending = false;
                        try {
                            startlog.info("re-reading configuration file");
                            read_config(_opts, _cfg).get();
                            _cfg.broadcast_to_all_shards().get();
                            startlog.info("completed re-reading configuration file");
                        } catch (...) {
                            startlog.error("failed to re-read configuration file: {}", std::current_exception());
                        }
                    }
                    return stop_iteration::no;
                });
            });
        });
    }
public:
    // Signals the main work loop to stop, and waits for it (and any in-progress work)
    // to complete. After this is waited for, the object can be destroyed.
    future<> stop() {
        // No way to unregister yet
        engine().handle_signal(SIGHUP, [] {});
        _pending = false;
        _stopping = true;
        _cond.broadcast();
        return std::move(_done);
    }
};

static
void
verify_rlimit(bool developer_mode) {
    struct rlimit lim;
    int r = getrlimit(RLIMIT_NOFILE, &lim);
    if (r == -1) {
        throw std::system_error(errno, std::system_category());
    }
    auto recommended = 200'000U;
    auto min = 10'000U;
    if (lim.rlim_cur < min) {
        if (developer_mode) {
            startlog.warn("NOFILE rlimit too low (recommended setting {}, minimum setting {};"
                          " you may run out of file descriptors.", recommended, min);
        } else {
            startlog.error("NOFILE rlimit too low (recommended setting {}, minimum setting {};"
                          " refusing to start.", recommended, min);
            throw std::runtime_error("NOFILE rlimit too low");
        }
    }
}

static bool cpu_sanity() {
#if defined(__x86_64__) || defined(__i386__)
    if (!__builtin_cpu_supports("sse4.2") || !__builtin_cpu_supports("pclmul")) {
        std::cerr << "Scylla requires a processor with SSE 4.2 and PCLMUL support\n";
        return false;
    }
#endif
    return true;
}

static void tcp_syncookies_sanity() {
    try {
        auto f = file_desc::open("/proc/sys/net/ipv4/tcp_syncookies", O_RDONLY | O_CLOEXEC);
        char buf[128] = {};
        f.read(buf, 128);
        if (sstring(buf) == "0\n") {
            startlog.warn("sysctl entry net.ipv4.tcp_syncookies is set to 0.\n"
                          "For better performance, set following parameter on sysctl is strongly recommended:\n"
                          "net.ipv4.tcp_syncookies=1");
        }
    } catch (const std::system_error& e) {
            startlog.warn("Unable to check if net.ipv4.tcp_syncookies is set {}", e);
    }
}

static future<>
verify_seastar_io_scheduler(bool has_max_io_requests, bool has_properties, bool developer_mode) {
    auto note_bad_conf = [developer_mode] (sstring cause) {
        sstring msg = "I/O Scheduler is not properly configured! This is a non-supported setup, and performance is expected to be unpredictably bad.\n Reason found: "
                    + cause + "\n"
                    + "To properly configure the I/O Scheduler, run the scylla_io_setup utility shipped with Scylla.\n";

        sstring devmode_msg = msg + "To ignore this, see the developer-mode configuration option.";
        if (developer_mode) {
            startlog.warn(msg.c_str());
        } else {
            startlog.error(devmode_msg.c_str());
            throw std::runtime_error("Bad I/O Scheduler configuration");
        }
    };

    if (!has_max_io_requests && !has_properties) {
        note_bad_conf("none of --max-io-requests, --io-properties and --io-properties-file are set.");
    }
    return smp::invoke_on_all([developer_mode, note_bad_conf, has_max_io_requests] {
        if (has_max_io_requests) {
            auto capacity = engine().get_io_queue().capacity();
            if (capacity < 4) {
                auto cause = format("I/O Queue capacity for this shard is too low ({:d}, minimum 4 expected).", capacity);
                note_bad_conf(cause);
            }
        }
    });
}

static
void
verify_adequate_memory_per_shard(bool developer_mode) {
    auto shard_mem = memory::stats().total_memory();
    if (shard_mem >= (1 << 30)) {
        return;
    }
    if (developer_mode) {
        startlog.warn("Only {} MiB per shard; this is below the recommended minimum of 1 GiB/shard;"
                " continuing since running in developer mode", shard_mem >> 20);
    } else {
        startlog.error("Only {} MiB per shard; this is below the recommended minimum of 1 GiB/shard; terminating."
                "Configure more memory (--memory option) or decrease shard count (--smp option).", shard_mem >> 20);
        throw std::runtime_error("configuration (memory per shard too low)");
    }
}

class memory_threshold_guard {
    seastar::memory::scoped_large_allocation_warning_threshold _slawt;
public:
    explicit memory_threshold_guard(size_t threshold) : _slawt(threshold)  {}
    future<> stop() { return make_ready_future<>(); }
};

static std::optional<std::vector<sstring>> parse_hinted_handoff_enabled(sstring opt) {
    using namespace boost::algorithm;

    if (boost::iequals(opt, "false") || opt == "0") {
        return std::nullopt;
    } else if (boost::iequals(opt, "true") || opt == "1") {
        return std::vector<sstring>{};
    }

    std::vector<sstring> dcs;
    split(dcs, opt, is_any_of(","));

    std::for_each(dcs.begin(), dcs.end(), [] (sstring& dc) {
        trim(dc);
        if (dc.empty()) {
            startlog.error("hinted_handoff_enabled: DC name may not be an empty string");
            throw bad_configuration_error();
        }
    });

    return dcs;
}

// Formats parsed program options into a string as follows:
// "[key1: value1_1 value1_2 ..., key2: value2_1 value 2_2 ..., (positional) value3, ...]"
std::string format_parsed_options(const std::vector<bpo::option>& opts) {
    return fmt::format("[{}]",
        boost::algorithm::join(opts | boost::adaptors::transformed([] (const bpo::option& opt) {
            if (opt.value.empty()) {
                return opt.string_key;
            }

            return (opt.string_key.empty() ?  "(positional) " : fmt::format("{}: ", opt.string_key)) +
                        boost::algorithm::join(opt.value, " ");
        }), ", ")
    );
}

static constexpr char startup_msg[] = "Scylla version {} with build-id {} starting ...\n";

void print_starting_message(int ac, char** av, const bpo::parsed_options& opts) {
    fmt::print(startup_msg, scylla_version(), get_build_id());
    if (ac) {
        fmt::print("command used: \"{}", av[0]);
        for (int i = 1; i < ac; ++i) {
            fmt::print(" {}", av[i]);
        }
        fmt::print("\"\n");
    }

    fmt::print("parsed command line options: {}\n", format_parsed_options(opts.options));
}

// Glue logic between db::config and cql3::cql_config
class cql_config_updater {
    cql3::cql_config& _cql_config;
    const db::config& _cfg;
    std::vector<std::any> _observers;
private:
    template <typename T>
    void tie(T& dest, const db::config::named_value<T>& src) {
        dest = src();
        _observers.emplace_back(make_lw_shared<utils::observer<T>>(src.observe([&dest] (const T& value) { dest = value; })));
    }
public:
    cql_config_updater(cql3::cql_config& cql_config, const db::config& cfg)
            : _cql_config(cql_config), _cfg(cfg) {
        tie(_cql_config.restrictions.partition_key_restrictions_max_cartesian_product_size, _cfg.max_partition_key_restrictions_per_query);
        tie(_cql_config.restrictions.clustering_key_restrictions_max_cartesian_product_size, _cfg.max_clustering_key_restrictions_per_query);
    }
};

template <typename Func>
inline auto defer_verbose_shutdown(const char* what, Func&& func) {
    auto vfunc = [what, func = std::forward<Func>(func)] () mutable {
        startlog.info("Shutting down {}", what);
        try {
            func();
        } catch (...) {
            startlog.error("Unexpected error shutting down {}: {}", what, std::current_exception());
            throw;
        }
        startlog.info("Shutting down {} was successful", what);
    };

    return deferred_action(std::move(vfunc));
}

int main(int ac, char** av) {
    // Allow core dumps. The would be disabled by default if
    // CAP_SYS_NICE was added to the binary, as is suggested by the
    // epoll backend.
    int r = prctl(PR_SET_DUMPABLE, 1, 0, 0, 0);
    if (r) {
        std::cerr << "Could not make scylla dumpable\n";
        exit(1);
    }

  try {
    // early check to avoid triggering
    if (!cpu_sanity()) {
        _exit(71);
    }
    runtime::init_uptime();
    std::setvbuf(stdout, nullptr, _IOLBF, 1000);
    app_template::config app_cfg;
    app_cfg.name = "Scylla";
    app_cfg.default_task_quota = 500us;
    app_cfg.auto_handle_sigint_sigterm = false;
    app_template app(std::move(app_cfg));

    auto ext = std::make_shared<db::extensions>();
    ext->add_schema_extension(alternator::tags_extension::NAME, [](db::extensions::schema_ext_config cfg) {
        return std::visit([](auto v) { return ::make_shared<alternator::tags_extension>(v); }, cfg);
    });
    ext->add_schema_extension(cdc::cdc_extension::NAME, [](db::extensions::schema_ext_config cfg) {
        return std::visit([](auto v) { return ::make_shared<cdc::cdc_extension>(v); }, cfg);
    });

    auto cfg = make_lw_shared<db::config>(ext);
    auto init = app.get_options_description().add_options();

    init("version", bpo::bool_switch(), "print version number and exit");

    bpo::options_description deprecated("Deprecated options - ignored");
    deprecated.add_options()
        ("background-writer-scheduling-quota", bpo::value<float>())
        ("auto-adjust-flush-quota", bpo::value<bool>());
    app.get_options_description().add(deprecated);

    // TODO : default, always read?
    init("options-file", bpo::value<sstring>(), "configuration file (i.e. <SCYLLA_HOME>/conf/scylla.yaml)");

    configurable::append_all(*cfg, init);
    cfg->add_options(init);

    // If --version is requested, print it out and exit immediately to avoid
    // Seastar-specific warnings that may occur when running the app
    bpo::variables_map vm;
    auto parsed_opts = bpo::command_line_parser(ac, av).options(app.get_options_description()).allow_unregistered().run();
    bpo::store(parsed_opts, vm);
    if (vm["version"].as<bool>()) {
        fmt::print("{}\n", scylla_version());
        return 0;
    }

    print_starting_message(ac, av, parsed_opts);

    sharded<service::migration_notifier> mm_notifier;
    distributed<database> db;
    seastar::sharded<service::cache_hitrate_calculator> cf_cache_hitrate_calculator;
    service::load_meter load_meter;
    debug::db = &db;
    auto& qp = cql3::get_query_processor();
    auto& proxy = service::get_storage_proxy();
    auto& mm = service::get_migration_manager();
    api::http_context ctx(db, proxy, load_meter);
    httpd::http_server_control prometheus_server;
    utils::directories dirs;
    sharded<gms::feature_service> feature_service;

    return app.run(ac, av, [&] () -> future<int> {

        auto&& opts = app.configuration();

        namespace sm = seastar::metrics;
        app_metrics.add_group("scylladb", {
            sm::make_gauge("current_version", sm::description("Current ScyllaDB version."), { sm::label_instance("version", scylla_version()), sm::shard_label("") }, [] { return 0; })
        });

        const std::unordered_set<sstring> ignored_options = { "auto-adjust-flush-quota", "background-writer-scheduling-quota" };
        for (auto& opt: ignored_options) {
            if (opts.count(opt)) {
                fmt::print("{} option ignored (deprecated)\n", opt);
            }
        }

        // Check developer mode before even reading the config file, because we may not be
        // able to read it if we need to disable strict dma mode.
        // We'll redo this later and apply it to all reactors.
        if (opts.count("developer-mode")) {
            engine().set_strict_dma(false);
        }

        tcp_syncookies_sanity();

        return seastar::async([cfg, ext, &db, &qp, &proxy, &mm, &mm_notifier, &ctx, &opts, &dirs,
                &prometheus_server, &cf_cache_hitrate_calculator, &load_meter, &feature_service] {
          try {
            ::stop_signal stop_signal; // we can move this earlier to support SIGINT during initialization
            read_config(opts, *cfg).get();
            configurable::init_all(opts, *cfg, *ext).get();
            cfg->setup_directories();

            // We're writing to a non-atomic variable here. But bool writes are atomic
            // in all supported architectures, and the broadcast_to_all_shards().get() below
            // will apply the required memory barriers anyway.
            ser::gc_clock_using_3_1_0_serialization = cfg->enable_3_1_0_compatibility_mode();

            cfg->broadcast_to_all_shards().get();

            ::sighup_handler sighup_handler(opts, *cfg);
            auto stop_sighup_handler = defer_verbose_shutdown("sighup", [&] {
                sighup_handler.stop().get();
            });

            logalloc::prime_segment_pool(memory::stats().total_memory(), memory::min_free_memory()).get();
            logging::apply_settings(cfg->logging_settings(opts));

            startlog.info(startup_msg, scylla_version(), get_build_id());

            verify_rlimit(cfg->developer_mode());
            verify_adequate_memory_per_shard(cfg->developer_mode());
            if (cfg->partitioner() != "org.apache.cassandra.dht.Murmur3Partitioner") {
                if (cfg->enable_deprecated_partitioners()) {
                    startlog.warn("The partitioner {} is deprecated and will be removed in a future version."
                            "  Contact scylladb-users@googlegroups.com if you are using it in production", cfg->partitioner());
                } else {
                    startlog.error("The partitioner {} is deprecated and will be removed in a future version."
                            "  To enable it, add \"enable_deprecated_partitioners: true\" to scylla.yaml"
                            "  Contact scylladb-users@googlegroups.com if you are using it in production", cfg->partitioner());
                    throw bad_configuration_error();
                }
            }
            gms::feature_config fcfg = gms::feature_config_from_db_config(*cfg);

            feature_service.start(fcfg).get();
            auto stop_feature_service = defer_verbose_shutdown("feature service", [&feature_service] {
                feature_service.stop().get();
            });

            dht::set_global_partitioner(cfg->partitioner(), cfg->murmur3_partitioner_ignore_msb_bits());
            auto make_sched_group = [&] (sstring name, unsigned shares) {
                if (cfg->cpu_scheduler()) {
                    return seastar::create_scheduling_group(name, shares).get0();
                } else {
                    return seastar::scheduling_group();
                }
            };
            auto maintenance_scheduling_group = make_sched_group("streaming", 200);
            uint16_t api_port = cfg->api_port();
            ctx.api_dir = cfg->api_ui_dir();
            ctx.api_doc = cfg->api_doc_dir();
            auto preferred = cfg->listen_interface_prefer_ipv6() ? std::make_optional(net::inet_address::family::INET6) : std::nullopt;
            auto family = cfg->enable_ipv6_dns_lookup() || preferred ? std::nullopt : std::make_optional(net::inet_address::family::INET);
            sstring listen_address = cfg->listen_address();
            sstring rpc_address = cfg->rpc_address();
            sstring api_address = cfg->api_address() != "" ? cfg->api_address() : rpc_address;
            sstring broadcast_address = cfg->broadcast_address();
            sstring broadcast_rpc_address = cfg->broadcast_rpc_address();
            std::optional<std::vector<sstring>> hinted_handoff_enabled = parse_hinted_handoff_enabled(cfg->hinted_handoff_enabled());
            auto prom_addr = [&] {
                try {
                    return gms::inet_address::lookup(cfg->prometheus_address(), family, preferred).get0();
                } catch (...) {
                    std::throw_with_nested(std::runtime_error(fmt::format("Unable to resolve prometheus_address {}", cfg->prometheus_address())));
                }
            }();
            supervisor::notify("starting prometheus API server");
            uint16_t pport = cfg->prometheus_port();
            std::any stop_prometheus;
            if (pport) {
                prometheus_server.start("prometheus").get();
                stop_prometheus = ::make_shared(defer_verbose_shutdown("prometheus API server", [&prometheus_server, pport] {
                    prometheus_server.stop().get();
                }));

                //FIXME discarded future
                prometheus::config pctx;
                pctx.metric_help = "Scylla server statistics";
                pctx.prefix = cfg->prometheus_prefix();
                (void)prometheus::start(prometheus_server, pctx);
                with_scheduling_group(maintenance_scheduling_group, [&] {
                  return prometheus_server.listen(socket_address{prom_addr, pport}).handle_exception([pport, &cfg] (auto ep) {
                    startlog.error("Could not start Prometheus API server on {}:{}: {}", cfg->prometheus_address(), pport, ep);
                    return make_exception_future<>(ep);
                  });
                }).get();
            }
            if (!broadcast_address.empty()) {
                try {
                    utils::fb_utilities::set_broadcast_address(gms::inet_address::lookup(broadcast_address, family, preferred).get0());
                } catch (...) {
                    startlog.error("Bad configuration: invalid 'broadcast_address': {}: {}", broadcast_address, std::current_exception());
                    throw bad_configuration_error();
                }
            } else if (!listen_address.empty()) {
                try {
                    utils::fb_utilities::set_broadcast_address(gms::inet_address::lookup(listen_address, family, preferred).get0());
                } catch (...) {
                    startlog.error("Bad configuration: invalid 'listen_address': {}: {}", listen_address, std::current_exception());
                    throw bad_configuration_error();
                }
            } else {
                startlog.error("Bad configuration: neither listen_address nor broadcast_address are defined\n");
                throw bad_configuration_error();
            }

            if (!broadcast_rpc_address.empty()) {
                utils::fb_utilities::set_broadcast_rpc_address(gms::inet_address::lookup(broadcast_rpc_address, family, preferred).get0());
            } else {
                if (rpc_address == "0.0.0.0") {
                    startlog.error("If rpc_address is set to a wildcard address {}, then you must set broadcast_rpc_address to a value other than {}", rpc_address, rpc_address);
                    throw bad_configuration_error();
                }
                utils::fb_utilities::set_broadcast_rpc_address(gms::inet_address::lookup(rpc_address, family, preferred).get0());
            }

            // TODO: lib.
            auto is_true = [](sstring val) {
                std::transform(val.begin(), val.end(), val.begin(), ::tolower);
                return val == "true" || val == "1";
            };

            // The start_native_transport method is invoked by API as well, and uses the config object
            // (through db) directly. Lets fixup default valued right here instead then, so it in turn can be
            // kept simple
            // TODO: make intrinsic part of config defaults instead
            auto ceo = cfg->client_encryption_options();
            if (is_true(get_or_default(ceo, "enabled", "false"))) {
                ceo["enabled"] = "true";
                ceo["certificate"] = get_or_default(ceo, "certificate", db::config::get_conf_sub("scylla.crt").string());
                ceo["keyfile"] = get_or_default(ceo, "keyfile", db::config::get_conf_sub("scylla.key").string());
                ceo["require_client_auth"] = is_true(get_or_default(ceo, "require_client_auth", "false")) ? "true" : "false";
            } else {
                ceo["enabled"] = "false";
            }
            cfg->client_encryption_options(std::move(ceo), cfg->client_encryption_options.source());

            using namespace locator;
            // Re-apply strict-dma after we've read the config file, this time
            // to all reactors
            if (opts.count("developer-mode")) {
                smp::invoke_on_all([] { engine().set_strict_dma(false); }).get();
            }

            auto abort_on_internal_error_observer = cfg->abort_on_internal_error.observe([] (bool val) {
                set_abort_on_internal_error(val);
            });
            set_abort_on_internal_error(cfg->abort_on_internal_error());

            supervisor::notify("starting migration manager notifier");
            mm_notifier.start().get();
            auto stop_mm_notifier = defer_verbose_shutdown("migration manager notifier", [ &mm_notifier ] {
                mm_notifier.stop().get();
            });

            supervisor::notify("creating tracing");
            tracing::backend_registry tracing_backend_registry;
            tracing::register_tracing_keyspace_backend(tracing_backend_registry);
            tracing::tracing::create_tracing(tracing_backend_registry, "trace_keyspace_helper").get();
            supervisor::notify("creating snitch");
            i_endpoint_snitch::create_snitch(cfg->endpoint_snitch()).get();
            // #293 - do not stop anything
            // engine().at_exit([] { return i_endpoint_snitch::stop_snitch(); });
            supervisor::notify("determining DNS name");
            auto ip = [&] {
                try {
                    return gms::inet_address::lookup(api_address, family, preferred).get0();
                } catch (...) {
                    std::throw_with_nested(std::runtime_error(fmt::format("Unable to resolve api_address {}", api_address)));
                }
            }();
            supervisor::notify("starting API server");
            ctx.http_server.start("API").get();
            api::set_server_init(ctx).get();
            with_scheduling_group(maintenance_scheduling_group, [&] {
                return ctx.http_server.listen(socket_address{ip, api_port});
            }).get();
            startlog.info("Scylla API server listening on {}:{} ...", api_address, api_port);
            static sharded<auth::service> auth_service;
            static sharded<db::system_distributed_keyspace> sys_dist_ks;
            static sharded<db::view::view_update_generator> view_update_generator;
            static sharded<cql3::cql_config> cql_config;
            static sharded<::cql_config_updater> cql_config_updater;
            cql_config.start().get();
            //FIXME: discarded future
            (void)cql_config_updater.start(std::ref(cql_config), std::ref(*cfg));
            auto stop_cql_config_updater = defer([&] { cql_config_updater.stop().get(); });
            auto& gossiper = gms::get_gossiper();
            gossiper.start(std::ref(stop_signal.as_sharded_abort_source()), std::ref(feature_service), std::ref(*cfg)).get();
            // #293 - do not stop anything
            //engine().at_exit([]{ return gms::get_gossiper().stop(); });
            supervisor::notify("initializing storage service");
            service::storage_service_config sscfg;
            sscfg.available_memory = memory::stats().total_memory();
            service::init_storage_service(stop_signal.as_sharded_abort_source(), db, gossiper, auth_service, cql_config, sys_dist_ks, view_update_generator, feature_service, sscfg, mm_notifier).get();
            supervisor::notify("starting per-shard database core");

            // Note: changed from using a move here, because we want the config object intact.
            database_config dbcfg;
            dbcfg.compaction_scheduling_group = make_sched_group("compaction", 1000);
            dbcfg.memory_compaction_scheduling_group = make_sched_group("mem_compaction", 1000);
            dbcfg.streaming_scheduling_group = maintenance_scheduling_group;
            dbcfg.statement_scheduling_group = make_sched_group("statement", 1000);
            dbcfg.memtable_scheduling_group = make_sched_group("memtable", 1000);
            dbcfg.memtable_to_cache_scheduling_group = make_sched_group("memtable_to_cache", 200);
            dbcfg.available_memory = memory::stats().total_memory();
<<<<<<< HEAD
            db.start(std::ref(*cfg), dbcfg, std::ref(mm_notifier)).get();
            start_large_data_handler(db).get();
=======
            db.start(std::ref(*cfg), dbcfg, std::ref(mm_notifier), std::ref(feature_service)).get();
>>>>>>> 8a7f1342
            auto stop_database_and_sstables = defer_verbose_shutdown("database", [&db] {
                // #293 - do not stop anything - not even db (for real)
                //return db.stop();
                // call stop on each db instance, but leave the shareded<database> pointers alive.
                stop_database(db).then([&db] {
                    return db.invoke_on_all([](auto& db) {
                        return db.stop();
                    });
                }).then([] {
                    startlog.info("Shutting down database: waiting for background jobs...");
                    return sstables::await_background_jobs_on_all_shards();
                }).get();
            });
            verify_seastar_io_scheduler(opts.count("max-io-requests"), opts.count("io-properties") || opts.count("io-properties-file"),
                                        cfg->developer_mode()).get();

            dirs.init(*cfg, bool(hinted_handoff_enabled)).get();

            // Initialization of a keyspace is done by shard 0 only. For system
            // keyspace, the procedure  will go through the hardcoded column
            // families, and in each of them, it will load the sstables for all
            // shards using distributed database object.
            // Iteration through column family directory for sstable loading is
            // done only by shard 0, so we'll no longer face race conditions as
            // described here: https://github.com/scylladb/scylla/issues/1014
            distributed_loader::init_system_keyspace(db).get();

            supervisor::notify("starting gossip");
            // Moved local parameters here, esp since with the
            // ssl stuff it gets to be a lot.
            uint16_t storage_port = cfg->storage_port();
            uint16_t ssl_storage_port = cfg->ssl_storage_port();
            double phi = cfg->phi_convict_threshold();
            auto seed_provider= cfg->seed_provider();
            sstring cluster_name = cfg->cluster_name();

            const auto& ssl_opts = cfg->server_encryption_options();
            auto tcp_nodelay_inter_dc = cfg->inter_dc_tcp_nodelay();
            auto encrypt_what = get_or_default(ssl_opts, "internode_encryption", "none");
            auto trust_store = get_or_default(ssl_opts, "truststore");
            auto cert = get_or_default(ssl_opts, "certificate", db::config::get_conf_sub("scylla.crt").string());
            auto key = get_or_default(ssl_opts, "keyfile", db::config::get_conf_sub("scylla.key").string());
            auto prio = get_or_default(ssl_opts, "priority_string", sstring());
            auto clauth = is_true(get_or_default(ssl_opts, "require_client_auth", "false"));
            if (cluster_name.empty()) {
                cluster_name = "Test Cluster";
                startlog.warn("Using default cluster name is not recommended. Using a unique cluster name will reduce the chance of adding nodes to the wrong cluster by mistake");
            }
            init_scheduling_config scfg;
            scfg.statement = dbcfg.statement_scheduling_group;
            scfg.streaming = dbcfg.streaming_scheduling_group;
            scfg.gossip = scheduling_group();
            init_ms_fd_gossiper(gossiper
                    , feature_service
                    , *cfg
                    , listen_address
                    , storage_port
                    , ssl_storage_port
                    , tcp_nodelay_inter_dc
                    , encrypt_what
                    , trust_store
                    , cert
                    , key
                    , prio
                    , clauth
                    , cfg->internode_compression()
                    , seed_provider
                    , memory::stats().total_memory()
                    , scfg
                    , cluster_name
                    , phi
                    , cfg->listen_on_broadcast_address());
            supervisor::notify("starting storage proxy");
            service::storage_proxy::config spcfg;
            spcfg.hinted_handoff_enabled = hinted_handoff_enabled;
            spcfg.available_memory = memory::stats().total_memory();
            smp_service_group_config storage_proxy_smp_service_group_config;
            // Assuming less than 1kB per queued request, this limits storage_proxy submit_to() queues to 5MB or less
            storage_proxy_smp_service_group_config.max_nonlocal_requests = 5000;
            spcfg.read_smp_service_group = create_smp_service_group(storage_proxy_smp_service_group_config).get0();
            spcfg.write_smp_service_group = create_smp_service_group(storage_proxy_smp_service_group_config).get0();
            spcfg.write_ack_smp_service_group = create_smp_service_group(storage_proxy_smp_service_group_config).get0();
            static db::view::node_update_backlog node_backlog(smp::count, 10ms);
            scheduling_group_key_config storage_proxy_stats_cfg =
                    make_scheduling_group_key_config<service::storage_proxy_stats::stats>();
            storage_proxy_stats_cfg.constructor = [plain_constructor = storage_proxy_stats_cfg.constructor] (void* ptr) {
                plain_constructor(ptr);
                reinterpret_cast<service::storage_proxy_stats::stats*>(ptr)->register_stats();
                reinterpret_cast<service::storage_proxy_stats::stats*>(ptr)->register_split_metrics_local();
            };
            proxy.start(std::ref(db), spcfg, std::ref(node_backlog),
                    scheduling_group_key_create(storage_proxy_stats_cfg).get0(), std::ref(feature_service)).get();
            // #293 - do not stop anything
            // engine().at_exit([&proxy] { return proxy.stop(); });
            supervisor::notify("starting migration manager");
            mm.start(std::ref(mm_notifier), std::ref(feature_service)).get();
            auto stop_migration_manager = defer_verbose_shutdown("migration manager", [&mm] {
                mm.stop().get();
            });
            supervisor::notify("starting query processor");
            cql3::query_processor::memory_config qp_mcfg = {memory::stats().total_memory() / 256, memory::stats().total_memory() / 2560};
            qp.start(std::ref(proxy), std::ref(db), std::ref(mm_notifier), qp_mcfg).get();
            // #293 - do not stop anything
            // engine().at_exit([&qp] { return qp.stop(); });
            supervisor::notify("initializing batchlog manager");
            db::batchlog_manager_config bm_cfg;
            bm_cfg.write_request_timeout = cfg->write_request_timeout_in_ms() * 1ms;
            bm_cfg.replay_rate = cfg->batchlog_replay_throttle_in_kb() * 1000;

            db::get_batchlog_manager().start(std::ref(qp), bm_cfg).get();
            // #293 - do not stop anything
            // engine().at_exit([] { return db::get_batchlog_manager().stop(); });
            sstables::init_metrics().get();

            db::system_keyspace::minimal_setup(db, qp);
            service::read_sstables_format(service::get_storage_service()).get();

            // schema migration, if needed, is also done on shard 0
            db::legacy_schema_migrator::migrate(proxy, db, qp.local()).get();

            // truncation record migration
            db::system_keyspace::migrate_truncation_records(feature_service.local().cluster_supports_truncation_table()).get();

            supervisor::notify("loading system sstables");

            distributed_loader::ensure_system_table_directories(db).get();

            static sharded<cdc::cdc_service> cdc;
            cdc.start(std::ref(proxy)).get();
            auto stop_cdc_service = defer_verbose_shutdown("cdc", [] {
                cdc.stop().get();
            });

            supervisor::notify("loading non-system sstables");
            distributed_loader::init_non_system_keyspaces(db, proxy, mm).get();

            supervisor::notify("starting view update generator");
            view_update_generator.start(std::ref(db)).get();
            supervisor::notify("discovering staging sstables");
            db.invoke_on_all([] (database& db) {
                for (auto& x : db.get_column_families()) {
                    table& t = *(x.second);
                    for (sstables::shared_sstable sst : *t.get_sstables()) {
                        if (sst->requires_view_building()) {
                            // FIXME: discarded future.
                            (void)view_update_generator.local().register_staging_sstable(std::move(sst), t.shared_from_this());
                        }
                    }
                }
            }).get();

            // register connection drop notification to update cf's cache hit rate data
            db.invoke_on_all([] (database& db) {
                db.register_connection_drop_notifier(netw::get_local_messaging_service());
            }).get();
            supervisor::notify("setting up system keyspace");
            db::system_keyspace::setup(db, qp, service::get_storage_service()).get();
            supervisor::notify("starting commit log");
            auto cl = db.local().commitlog();
            if (cl != nullptr) {
                auto paths = cl->get_segments_to_replay();
                if (!paths.empty()) {
                    supervisor::notify("replaying commit log");
                    auto rp = db::commitlog_replayer::create_replayer(db).get0();
                    rp.recover(paths, db::commitlog::descriptor::FILENAME_PREFIX).get();
                    supervisor::notify("replaying commit log - flushing memtables");
                    db.invoke_on_all([] (database& db) {
                        return db.flush_all_memtables();
                    }).get();
                    supervisor::notify("replaying commit log - removing old commitlog segments");
                    //FIXME: discarded future
                    (void)cl->delete_segments(std::move(paths));
                }
            }

            db.invoke_on_all([&proxy] (database& db) {
                db.get_compaction_manager().start();
            }).get();

            // If the same sstable is shared by several shards, it cannot be
            // deleted until all shards decide to compact it. So we want to
            // start these compactions now. Note we start compacting only after
            // all sstables in this CF were loaded on all shards - otherwise
            // we will have races between the compaction and loading processes
            // We also want to trigger regular compaction on boot.

            for (auto& x : db.local().get_column_families()) {
                column_family& cf = *(x.second);
                distributed_loader::reshard(db, cf.schema()->ks_name(), cf.schema()->cf_name());
            }
            db.invoke_on_all([&proxy] (database& db) {
                for (auto& x : db.get_column_families()) {
                    column_family& cf = *(x.second);
                    cf.trigger_compaction();
                }
            }).get();
            api::set_server_gossip(ctx).get();
            api::set_server_snitch(ctx).get();
            api::set_server_storage_proxy(ctx).get();
            api::set_server_load_sstable(ctx).get();
            static seastar::sharded<memory_threshold_guard> mtg;
            //FIXME: discarded future
            (void)mtg.start(cfg->large_memory_allocation_warning_threshold());
            supervisor::notify("initializing migration manager RPC verbs");
            mm.invoke_on_all([] (auto& mm) {
                mm.init_messaging_service();
            }).get();
            supervisor::notify("initializing storage proxy RPC verbs");
            proxy.invoke_on_all([] (service::storage_proxy& p) {
                p.init_messaging_service();
            }).get();

            supervisor::notify("starting streaming service");
            streaming::stream_session::init_streaming_service(db, sys_dist_ks, view_update_generator).get();
            api::set_server_stream_manager(ctx).get();

            supervisor::notify("starting hinted handoff manager");
            if (hinted_handoff_enabled) {
                db::hints::manager::rebalance(cfg->hints_directory()).get();
            }
            db::hints::manager::rebalance(cfg->view_hints_directory()).get();

            proxy.invoke_on_all([] (service::storage_proxy& local_proxy) {
                auto& ss = service::get_local_storage_service();
                ss.register_subscriber(&local_proxy);
                //FIXME: discarded future
                (void)local_proxy.start_hints_manager(gms::get_local_gossiper().shared_from_this(), ss.shared_from_this());
            }).get();

            supervisor::notify("starting messaging service");
            // Start handling REPAIR_CHECKSUM_RANGE messages
            netw::get_messaging_service().invoke_on_all([&db] (auto& ms) {
                ms.register_repair_checksum_range([&db] (sstring keyspace, sstring cf, dht::token_range range, rpc::optional<repair_checksum> hash_version) {
                    auto hv = hash_version ? *hash_version : repair_checksum::legacy;
                    return do_with(std::move(keyspace), std::move(cf), std::move(range),
                            [&db, hv] (auto& keyspace, auto& cf, auto& range) {
                        return checksum_range(db, keyspace, cf, range, hv);
                    });
                });
            }).get();
            auto max_memory_repair = db.local().get_available_memory() * 0.1;
            repair_service rs(gossiper, max_memory_repair);
            auto stop_repair_service = defer_verbose_shutdown("repair service", [&rs] {
                rs.stop().get();
            });
            repair_init_messaging_service_handler(rs, sys_dist_ks, view_update_generator).get();
            supervisor::notify("starting storage service", true);
            auto& ss = service::get_local_storage_service();
            ss.init_messaging_service_part().get();
            api::set_server_messaging_service(ctx).get();
            api::set_server_storage_service(ctx).get();

            gossiper.local().register_(ss.shared_from_this());
            auto stop_listening = defer_verbose_shutdown("storage service notifications", [&gossiper, &ss] {
                gossiper.local().unregister_(ss.shared_from_this()).get();
            });

            ss.init_server_without_the_messaging_service_part().get();
            api::set_server_snapshot(ctx).get();
            auto stop_snapshots = defer_verbose_shutdown("snapshots", [] {
                service::get_storage_service().invoke_on_all(&service::storage_service::snapshots_close).get();
            });

            supervisor::notify("starting batchlog manager");
            db::get_batchlog_manager().invoke_on_all([] (db::batchlog_manager& b) {
                return b.start();
            }).get();

            supervisor::notify("starting load meter");
            load_meter.init(db, gms::get_local_gossiper()).get();
            auto stop_load_meter = defer_verbose_shutdown("load meter", [&load_meter] {
                load_meter.exit().get();
            });

            supervisor::notify("starting cf cache hit rate calculator");
            cf_cache_hitrate_calculator.start(std::ref(db)).get();
            auto stop_cache_hitrate_calculator = defer_verbose_shutdown("cf cache hit rate calculator",
                    [&cf_cache_hitrate_calculator] {
                        return cf_cache_hitrate_calculator.stop().get();
                    }
            );
            cf_cache_hitrate_calculator.local().run_on(engine().cpu_id());

            supervisor::notify("starting view update backlog broker");
            static sharded<service::view_update_backlog_broker> view_backlog_broker;
            view_backlog_broker.start(std::ref(proxy), std::ref(gms::get_gossiper())).get();
            view_backlog_broker.invoke_on_all(&service::view_update_backlog_broker::start).get();
            auto stop_view_backlog_broker = defer_verbose_shutdown("view update backlog broker", [] {
                view_backlog_broker.stop().get();
            });

            //FIXME: discarded future
            (void)api::set_server_cache(ctx);
            startlog.info("Waiting for gossip to settle before accepting client requests...");
            gms::get_local_gossiper().wait_for_gossip_to_settle().get();
            api::set_server_gossip_settle(ctx).get();

            supervisor::notify("allow replaying hints");
            proxy.invoke_on_all([] (service::storage_proxy& local_proxy) {
                local_proxy.allow_replaying_hints();
            }).get();

            if (cfg->view_building()) {
                supervisor::notify("Launching generate_mv_updates for non system tables");
                view_update_generator.invoke_on_all(&db::view::view_update_generator::start).get();
            }

            static sharded<db::view::view_builder> view_builder;
            if (cfg->view_building()) {
                supervisor::notify("starting the view builder");
                view_builder.start(std::ref(db), std::ref(sys_dist_ks), std::ref(mm_notifier)).get();
                view_builder.invoke_on_all([&mm] (db::view::view_builder& vb) { 
                    return vb.start(mm.local());
                }).get();
            }

            // Truncate `clients' CF - this table should not persist between server restarts.
            clear_clientlist().get();

            supervisor::notify("starting native transport");
            with_scheduling_group(dbcfg.statement_scheduling_group, [] {
                return service::get_local_storage_service().start_native_transport();
            }).get();
            if (cfg->start_rpc()) {
                with_scheduling_group(dbcfg.statement_scheduling_group, [] {
                    return service::get_local_storage_service().start_rpc_server();
                }).get();
            }

            if (cfg->alternator_port() || cfg->alternator_https_port()) {
                if (!cfg->check_experimental(db::experimental_features_t::LWT)) {
                    throw std::runtime_error("Alternator enabled, but needs experimental LWT feature which wasn't enabled");
                }
                net::inet_address addr;
                try {
                    addr = net::dns::get_host_by_name(cfg->alternator_address(), family).get0().addr_list.front();
                } catch (...) {
                    std::throw_with_nested(std::runtime_error(fmt::format("Unable to resolve alternator_address {}", cfg->alternator_address())));
                }
                static sharded<alternator::executor> alternator_executor;
                alternator_executor.start(std::ref(proxy), std::ref(mm)).get();
                static alternator::server alternator_server(alternator_executor);
                std::optional<uint16_t> alternator_port;
                if (cfg->alternator_port()) {
                    alternator_port = cfg->alternator_port();
                }
                std::optional<uint16_t> alternator_https_port;
                std::optional<tls::credentials_builder> creds;
                if (cfg->alternator_https_port()) {
                    creds.emplace();
                    alternator_https_port = cfg->alternator_https_port();
                    creds->set_dh_level(tls::dh_params::level::MEDIUM);
                    creds->set_x509_key_file(cert, key, tls::x509_crt_format::PEM).get();
                    if (trust_store.empty()) {
                        creds->set_system_trust().get();
                    } else {
                        creds->set_x509_trust_file(trust_store, tls::x509_crt_format::PEM).get();
                    }
                    creds->set_priority_string(db::config::default_tls_priority);
                    if (!prio.empty()) {
                        creds->set_priority_string(prio);
                    }
                    if (clauth) {
                        creds->set_client_auth(seastar::tls::client_auth::REQUIRE);
                    }
                }
                bool alternator_enforce_authorization = cfg->alternator_enforce_authorization();
                with_scheduling_group(dbcfg.statement_scheduling_group, [addr, alternator_port, alternator_https_port, creds = std::move(creds), alternator_enforce_authorization] {
                    return alternator_server.init(addr, alternator_port, alternator_https_port, creds, alternator_enforce_authorization);
                }).get();
            }

            static redis_service redis;
            if (cfg->redis_port() || cfg->redis_ssl_port()) {
                redis.init(std::ref(proxy), std::ref(db), std::ref(auth_service), *cfg).get();
            }

            if (cfg->defragment_memory_on_idle()) {
                smp::invoke_on_all([] () {
                    engine().set_idle_cpu_handler([] (reactor::work_waiting_on_reactor check_for_work) {
                        return logalloc::shard_tracker().compact_on_idle(check_for_work);
                    });
                }).get();
            }
            smp::invoke_on_all([&cfg] () {
                return logalloc::shard_tracker().set_reclamation_step(cfg->lsa_reclamation_step());
            }).get();
            if (cfg->abort_on_lsa_bad_alloc()) {
                smp::invoke_on_all([&cfg]() {
                    return logalloc::shard_tracker().enable_abort_on_bad_alloc();
                }).get();
            }
            seastar::set_abort_on_ebadf(cfg->abort_on_ebadf());
            api::set_server_done(ctx).get();
            supervisor::notify("serving");
            // Register at_exit last, so that storage_service::drain_on_shutdown will be called first

            auto stop_repair = defer_verbose_shutdown("repair", [] {
                repair_shutdown(service::get_local_storage_service().db()).get();
            });

            auto stop_view_update_generator = defer_verbose_shutdown("view update generator", [] {
                view_update_generator.stop().get();
            });

            auto do_drain = defer_verbose_shutdown("local storage", [] {
                service::get_local_storage_service().drain_on_shutdown().get();
            });

            auto stop_view_builder = defer_verbose_shutdown("view builder", [cfg] {
                if (cfg->view_building()) {
                    view_builder.stop().get();
                }
            });

            auto stop_compaction_manager = defer_verbose_shutdown("compaction manager", [&db] {
                db.invoke_on_all([](auto& db) {
                    return db.get_compaction_manager().stop();
                }).get();
            });

            auto stop_redis_service = defer_verbose_shutdown("redis service", [&cfg] {
                if (cfg->redis_port() || cfg->redis_ssl_port()) {
                    redis.stop().get();
                }
            });

            startlog.info("Scylla version {} initialization completed.", scylla_version());
            stop_signal.wait().get();
            startlog.info("Signal received; shutting down");
	    // At this point, all objects destructors and all shutdown hooks registered with defer() are executed
          } catch (...) {
            startlog.info("Startup failed: {}", std::current_exception());
            // We should be returning 1 here, but the system is not yet prepared for orderly rollback of main() objects
            // and thread_local variables.
            _exit(1);
            return 1;
          }
          startlog.info("Scylla version {} shutdown complete.", scylla_version());
          // We should be returning 0 here, but the system is not yet prepared for orderly rollback of main() objects
          // and thread_local variables.
          _exit(0);
          return 0;
        });
    });
  } catch (...) {
      // reactor may not have been initialized, so can't use logger
      fprint(std::cerr, "FATAL: Exception during startup, aborting: %s\n", std::current_exception());
      return 7; // 1 has a special meaning for upstart
  }
}

namespace debug {

seastar::sharded<database>* db;

}<|MERGE_RESOLUTION|>--- conflicted
+++ resolved
@@ -719,12 +719,8 @@
             dbcfg.memtable_scheduling_group = make_sched_group("memtable", 1000);
             dbcfg.memtable_to_cache_scheduling_group = make_sched_group("memtable_to_cache", 200);
             dbcfg.available_memory = memory::stats().total_memory();
-<<<<<<< HEAD
-            db.start(std::ref(*cfg), dbcfg, std::ref(mm_notifier)).get();
+            db.start(std::ref(*cfg), dbcfg, std::ref(mm_notifier), std::ref(feature_service)).get();
             start_large_data_handler(db).get();
-=======
-            db.start(std::ref(*cfg), dbcfg, std::ref(mm_notifier), std::ref(feature_service)).get();
->>>>>>> 8a7f1342
             auto stop_database_and_sstables = defer_verbose_shutdown("database", [&db] {
                 // #293 - do not stop anything - not even db (for real)
                 //return db.stop();
